'''Author: Andrew Martin
Creation Date: 16/6/23

The function to extract the layer height variables using the consolidated layer mask.
'''

import numpy as np
import numba

#@numba.jit(nopython=True)
def get_layer_boundaries(layer_mask, heights, n_layers=10, top_down=True, verbose=False):
    '''Function to extract the layer boundary heights using the consolidated layer_mask and the heights variable.
    
    The function can be performed from the top-down or bottom-up, which is given as an argument. NOTE: if top_down=False, then layer_bot and layer_top need to be swapped in the subsequent analysis

    Numba has been implemented to speed up computation
    
    INPUTS:
        layer_mask : np.ndarray (dtype=boolean)
            nxm numpy array containing the consolidated cloud layer mask information.

        heights : np.ndarray
            (m,) numpy array of the vertical height coordinates associated with each pixel. They should be ordered, either ascending or descending, but CANNOT be unordered.

        n_layers : int
            The maximum number of cloud layers to keep track of. The default for ATL09 is 10.

        top_down : bool
            Flag for whether to perform the layer assignment from the top-down or bottom-up.

        verbose : bool
            Flag for printing out debug statements

    OUTPUTS:
        num_cloud_layers : np.ndarray (dtype=int)
            (n,) numpy array containing the number of detected cloud layers in each profile

        layer_bot : np.ndarray
            (n,n_layers) numpy array containing the bottom heights of the layers.

        layer_top : np.ndarray
            (n,n_layers) numpy array containing the top heights of the detected layers.
    '''
    if verbose: print('==== dda.steps.get_layer_boundaries()')
    (n_prof, n_vert) = layer_mask.shape
    layer_bot = np.zeros((n_prof,n_layers)) *np.nan
    layer_top = np.zeros_like(layer_bot) *np.nan
    num_cloud_layers = np.zeros((n_prof,))
    
    # check heights is ordered. If not, raise an error
    desc = False
    if (np.diff(heights)<0).any():
        if (np.diff(heights)>=0).any(): # raise error if not ordered
            msg = 'heights isnt ordered'
            raise ValueError(msg)
        desc = True
        if verbose: print('heights is in descending order.')
        
    # correctly order heights and layer_mask for our analysis
    if (top_down and not desc) or (not top_down and desc):
        layer_mask = np.flip(layer_mask,axis=1)
<<<<<<< HEAD
        heights = np.flip(heights)
=======
        heights = np.flip(heights,axis=-1)
>>>>>>> 0dbc4702
        print('layer_mask and heights flipped to account for desired direction of layer counting.')

    if verbose:print(f'{heights[0]=}  |  {heights[-1]=}')
    # for each profile
    for i, profile in enumerate(layer_mask):
        # iterate through the profile and assign layers
        inCloud = False
        layer_n = 0
        for j, (b, h) in enumerate(zip(profile, heights)):
            if b and not inCloud:
                layer_top[i,layer_n] = h
                inCloud = True
            elif not b and inCloud:
                layer_bot[i,layer_n] = heights[j-1]
                layer_n += 1
                inCloud = False
                if layer_n == n_layers:
                    break
        if inCloud: # if the final bit is in a cloud, correct the number of layers variable and set the cloud bottom to -1000
            layer_bot[i,layer_n] = -1000
            layer_n += 1
        num_cloud_layers[i] = layer_n

    if not top_down:
        layer_bot, layer_top = layer_top, layer_bot # swap the labelling of the variables as bottom_up counting will find cloud bottoms first rather than cloud tops.
        if verbose: print(f'Swapped layer_bot and layer_top because {top_down=}.')
    return num_cloud_layers, layer_bot, layer_top<|MERGE_RESOLUTION|>--- conflicted
+++ resolved
@@ -59,11 +59,7 @@
     # correctly order heights and layer_mask for our analysis
     if (top_down and not desc) or (not top_down and desc):
         layer_mask = np.flip(layer_mask,axis=1)
-<<<<<<< HEAD
-        heights = np.flip(heights)
-=======
         heights = np.flip(heights,axis=-1)
->>>>>>> 0dbc4702
         print('layer_mask and heights flipped to account for desired direction of layer counting.')
 
     if verbose:print(f'{heights[0]=}  |  {heights[-1]=}')
